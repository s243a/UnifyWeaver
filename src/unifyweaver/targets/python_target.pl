--- conflicted
+++ resolved
@@ -1427,9 +1427,6 @@
 translate_builtin(not(Goal), VarMap, PythonExpr) :-
     !,
     translate_negation(Goal, VarMap, PythonExpr).
-<<<<<<< HEAD
-translate_builtin(_, _, "True").
-=======
 % Match predicate support (regex pattern matching)
 translate_builtin(match(Var, Pattern), VarMap, PythonExpr) :-
     !,
@@ -1443,7 +1440,6 @@
     % TODO: Extract and use captured values
     translate_match(Var, Pattern, Type, [], VarMap, PythonExpr).
 translate_builtin(_, _VarMap, "True").  % Fallback
->>>>>>> d7e16ed0
 
 translate_negation(Goal, VarMap, PythonExpr) :-
     python_config(Config),
@@ -1456,8 +1452,6 @@
     atomic_list_concat(PairStrings, ", ", DictContent),
     format(string(PythonExpr), "FrozenDict.from_dict({~w}) not in total", [DictContent]).
 
-<<<<<<< HEAD
-=======
 %% translate_match(+Var, +Pattern, +Type, +Groups, +VarMap, -PythonExpr)
 %  Translate match predicate to Python re module call
 translate_match(Var, Pattern, Type, _Groups, VarMap, PythonExpr) :-
@@ -1518,6 +1512,7 @@
     ->  PythonExpr = Access
     ;   % Variable not found - assume it's a singleton or error
         % For now return None, but this indicates unsafe usage
+        % For now return None, but this indicates unsafe usage
         PythonExpr = "None"
     ).
 translate_expr(Num, _VarMap, PythonExpr) :-
@@ -1545,8 +1540,6 @@
 python_operator(*, '*').
 python_operator(/, '/').
 python_operator(mod, '%').
-
->>>>>>> d7e16ed0
 
 %% translate_join_rule(+Name, +RuleNum, +Head, +Goals, -RuleFunc)
 %  Translate a join rule (multiple goals in body)
