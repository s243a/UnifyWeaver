--- conflicted
+++ resolved
@@ -123,11 +123,10 @@
 *.db
 *.db-shm
 *.db-wal
-<<<<<<< HEAD
 
 # .NET build artifacts
 **/bin/
 **/obj/
-=======
-*.npy
->>>>>>> 39f32c6e
+
+# Numpy arrays
+*.npy